import math

from collections.abc import Iterable

import antropy
import nolds
import numpy as np
import pandas as pd

from pyentrp import entropy as pyentrp
from sklearn.neighbors import KDTree

# import EntropyHub
import neurokit2 as nk


# For the testing of complexity, we test our implementations against existing and established ones.
# However, some of these other implementations are not really packaged in a way
# SO THAT we can easily import them. Thus, we directly copied their content in this file
# (below the tests).


# =============================================================================
# Some sanity checks
# =============================================================================
def test_complexity_sanity():

    signal = np.cos(np.linspace(start=0, stop=30, num=1000))
    mdfa_q = [-5, -3, -1, 1, 3, 5]

    # Entropy
    assert np.allclose(nk.entropy_fuzzy(signal)[0], nk.entropy_sample(signal, fuzzy=True)[0], atol=0.000001)

    # Fractal
    fractal_dfa, parameters = nk.fractal_dfa(signal, scale=np.array([4, 8, 12, 20]))
    assert parameters["Fluctuations"].shape == (4, 1)
    assert np.allclose(fractal_dfa, 2.10090484, atol=0.0001)

    _, parameters = nk.fractal_dfa(signal, multifractal=True, q=mdfa_q)
    assert parameters["Fluctuations"].shape == (45, len(mdfa_q))

<<<<<<< HEAD
    assert np.allclose(nk.fractal_correlation(signal)[0], 0.7382138350901662, atol=0.0001)
    assert np.allclose(
        nk.fractal_correlation(signal, radius="nolds")[0], nolds.corr_dim(signal, 2), atol=0.01
    )
=======
    assert np.allclose(nk.fractal_correlation(signal)[0], 0.7382138350901658, atol=0.000001)
    assert np.allclose(nk.fractal_correlation(signal, radius="nolds")[0], nolds.corr_dim(signal, 2), atol=0.01)
>>>>>>> a192c0b4


# =============================================================================
# Comparison against R
# =============================================================================

# R code:
#
# library(TSEntropies)
# library(pracma)
#
# signal <- read.csv("https://raw.githubusercontent.com/neuropsychology/NeuroKit/master/data/bio_eventrelated_100hz.csv")$RSP
# r <- 0.2 * sd(signal)

# ApEn --------------------------------------------------------------------

# TSEntropies::ApEn(signal, dim=2, lag=1, r=r)
# 0.04383386
# TSEntropies::ApEn(signal, dim=3, lag=2, r=1)
# 0.0004269369
# pracma::approx_entropy(signal[1:200], edim=2, r=r, elag=1)
# 0.03632554

# SampEn ------------------------------------------------------------------

# TSEntropies::SampEn(signal[1:300], dim=2, lag=1, r=r)
# 0.04777648
# TSEntropies::FastSampEn(signal[1:300], dim=2, lag=1, r=r)
# 0.003490405
# pracma::sample_entropy(signal[1:300], edim=2, tau=1, r=r)
# 0.03784376
# pracma::sample_entropy(signal[1:300], edim=3, tau=2, r=r)
# 0.09185509


def test_complexity_vs_R():

    signal = pd.read_csv(
        "https://raw.githubusercontent.com/neuropsychology/NeuroKit/master/data/bio_eventrelated_100hz.csv"
    )["RSP"].values
    r = 0.2 * np.std(signal, ddof=1)

    # ApEn
    apen = nk.entropy_approximate(signal, dimension=2, tolerance=r)[0]
    assert np.allclose(apen, 0.04383386, atol=0.0001)
    apen = nk.entropy_approximate(signal, dimension=3, delay=2, tolerance=1)[0]
    assert np.allclose(apen, 0.0004269369, atol=0.0001)
    apen = nk.entropy_approximate(signal[0:200], dimension=2, delay=1, tolerance=r)[0]
    assert np.allclose(apen, 0.03632554, atol=0.0001)

    # SampEn
    sampen = nk.entropy_sample(signal[0:300], dimension=2, tolerance=r)[0]
    assert np.allclose(
        sampen,
        nk.entropy_sample(signal[0:300], dimension=2, tolerance=r, distance="infinity")[0],
        atol=0.001,
    )
    assert np.allclose(sampen, 0.03784376, atol=0.001)
    sampen = nk.entropy_sample(signal[0:300], dimension=3, delay=2, tolerance=r)[0]
    assert np.allclose(sampen, 0.09185509, atol=0.01)


# =============================================================================
# Comparison against Python implementations
# =============================================================================


def test_complexity_vs_Python():

    signal = np.cos(np.linspace(start=0, stop=30, num=100))
    tolerance = 0.2 * np.std(signal, ddof=1)

    # Shannon
    shannon = nk.entropy_shannon(signal)[0]
    #    assert scipy.stats.entropy(shannon, pd.Series(signal).value_counts())
    assert np.allclose(shannon, pyentrp.shannon_entropy(signal))

    # Approximate
    assert np.allclose(nk.entropy_approximate(signal)[0], 0.17364897858477146)

    # EntropyHub doens't work because of PyEMD
    # assert np.allclose(
    #     nk.entropy_approximate(signal, dimension=2, tolerance=tolerance)[0],
    #     EntropyHub.ApEn(signal, m=2, tau=1, r=tolerance)[0][2],
    # )
    assert np.allclose(
        nk.entropy_approximate(signal, dimension=2, tolerance=tolerance)[0],
        entropy_app_entropy(signal, 2),
    )

    assert nk.entropy_approximate(signal, dimension=2, tolerance=tolerance)[0] != pyeeg_ap_entropy(signal, 2, tolerance)

    # Sample
    assert np.allclose(
        nk.entropy_sample(signal, dimension=2, tolerance=tolerance)[0],
        entropy_sample_entropy(signal, 2),
    )
    assert np.allclose(
        nk.entropy_sample(signal, dimension=2, tolerance=0.2)[0],
        nolds.sampen(signal, 2, 0.2),
    )
    assert np.allclose(
        nk.entropy_sample(signal, dimension=2, tolerance=0.2)[0],
        entro_py_sampen(signal, 2, 0.2, scale=False),
    )
    assert np.allclose(
        nk.entropy_sample(signal, dimension=2, tolerance=0.2)[0],
        pyeeg_samp_entropy(signal, 2, 0.2),
    )
    # assert np.allclose(
    #     nk.entropy_sample(signal, dimension=2, tolerance=0.2)[0],
    #     EntropyHub.SampEn(signal, m=2, tau=1, r=0.2)[0][2],
    # )

    #    import sampen
    #    sampen.sampen2(signal[0:300], mm=2, r=r)

    assert nk.entropy_sample(signal, dimension=2, tolerance=0.2)[0] != pyentrp.sample_entropy(signal, 2, 0.2)[1]
    assert (
        nk.entropy_sample(signal, dimension=2, tolerance=0.2 * np.sqrt(np.var(signal)))[0]
        != MultiscaleEntropy_sample_entropy(signal, 2, 0.2)[0.2][2]
    )

    # MSE
    #    assert nk.entropy_multiscale(signal, 2, 0.2*np.sqrt(np.var(signal)))
    #           != np.trapz(MultiscaleEntropy_mse(signal, [i+1 for i in range(10)], 2, 0.2, return_type="list"))
    #    assert nk.entropy_multiscale(signal, 2, 0.2*np.std(signal, ddof=1))
    #           != np.trapz(pyentrp.multiscale_entropy(signal, 2, 0.2, 10))

    # Fuzzy
    assert np.allclose(
        nk.entropy_fuzzy(signal, dimension=2, tolerance=0.2, delay=1)[0]
        - entro_py_fuzzyen(signal, 2, 0.2, 1, scale=False),
        0,
    )

    # Lempel Ziv Complexity
    threshold = np.nanmedian(signal)
    binary = np.zeros(len(signal))
    binary[signal > threshold] = 1
    assert np.allclose(
        nk.complexity_lempelziv(signal, symbolize="median", normalize=True)[0]
        - antropy.lziv_complexity(binary, normalize=True),
        0,
    )

    # Katz
    assert np.allclose(nk.fractal_katz(signal)[0] - antropy.katz_fd(signal), 0)


#    # DFA
#    assert np.allclose(nk.fractal_dfa(signal, windows=np.array([4, 8, 12, 20]))['slopes'][0], nolds.dfa(
#        signal, nvals=[4, 8, 12, 20], fit_exp="poly"), atol=0.01
#    )


# =============================================================================
# Wikipedia
# =============================================================================
def wikipedia_sampen(signal, m=2, r=1):
    N = len(signal)
    B = 0.0
    A = 0.0

    # Split time series and save all templates of length m
    xmi = np.array([signal[i : i + m] for i in range(N - m)])
    xmj = np.array([signal[i : i + m] for i in range(N - m + 1)])

    # Save all matches minus the self-match, compute B
    B = np.sum([np.sum(np.abs(xmii - xmj).max(axis=1) <= r) - 1 for xmii in xmi])

    # Similar for computing A
    m += 1
    xm = np.array([signal[i : i + m] for i in range(N - m + 1)])

    A = np.sum([np.sum(np.abs(xmi - xm).max(axis=1) <= r) - 1 for xmi in xm])

    # Return SampEn
    return -np.log(A / B)


# =============================================================================
# entropy_estimators (https://github.com/paulbrodersen/entropy_estimators)
# =============================================================================

# import numpy as np
# from entropy_estimators import continuous
#
# x = np.random.randn(10000)
#
# # I don't know what this compute though
# continuous.get_h_mvn(x)
# continuous.get_h(x, k=5)


# =============================================================================
# Pyeeg
# =============================================================================


def pyeeg_embed_seq(time_series, tau, embedding_dimension):
    if not isinstance(time_series, np.ndarray):
        typed_time_series = np.asarray(time_series)
    else:
        typed_time_series = time_series

    shape = (typed_time_series.size - tau * (embedding_dimension - 1), embedding_dimension)

    strides = (typed_time_series.itemsize, tau * typed_time_series.itemsize)

    return np.lib.stride_tricks.as_strided(typed_time_series, shape=shape, strides=strides)


def pyeeg_bin_power(X, Band, Fs):
    C = np.fft.fft(X)
    C = abs(C)
    Power = np.zeros(len(Band) - 1)
    for Freq_Index in range(0, len(Band) - 1):
        Freq = float(Band[Freq_Index])
        Next_Freq = float(Band[Freq_Index + 1])
        Power[Freq_Index] = sum(C[int(np.floor(Freq / Fs * len(X))) : int(np.floor(Next_Freq / Fs * len(X)))])
    Power_Ratio = Power / sum(Power)
    return Power, Power_Ratio


def pyeeg_ap_entropy(X, M, R):
    N = len(X)

    Em = pyeeg_embed_seq(X, 1, M)
    A = np.tile(Em, (len(Em), 1, 1))
    B = np.transpose(A, [1, 0, 2])
    D = np.abs(A - B)  # D[i,j,k] = |Em[i][k] - Em[j][k]|
    InRange = np.max(D, axis=2) <= R

    # Probability that random M-sequences are in range
    Cm = InRange.mean(axis=0)

    # M+1-sequences in range if M-sequences are in range & last values are close
    Dp = np.abs(np.tile(X[M:], (N - M, 1)) - np.tile(X[M:], (N - M, 1)).T)

    Cmp = np.logical_and(Dp <= R, InRange[:-1, :-1]).mean(axis=0)

    Phi_m, Phi_mp = np.sum(np.log(Cm)), np.sum(np.log(Cmp))

    Ap_En = (Phi_m - Phi_mp) / (N - M)

    return Ap_En


def pyeeg_samp_entropy(X, M, R):
    N = len(X)

    Em = pyeeg_embed_seq(X, 1, M)[:-1]
    A = np.tile(Em, (len(Em), 1, 1))
    B = np.transpose(A, [1, 0, 2])
    D = np.abs(A - B)  # D[i,j,k] = |Em[i][k] - Em[j][k]|
    InRange = np.max(D, axis=2) <= R
    np.fill_diagonal(InRange, 0)  # Don't count self-matches

    # Probability that random M-sequences are in range
    Cm = InRange.sum(axis=0)
    Dp = np.abs(np.tile(X[M:], (N - M, 1)) - np.tile(X[M:], (N - M, 1)).T)

    Cmp = np.logical_and(Dp <= R, InRange).sum(axis=0)

    # Avoid taking log(0)
    Samp_En = np.log(np.sum(Cm + 1e-100) / np.sum(Cmp + 1e-100))

    return Samp_En


# =============================================================================
# Entropy
# =============================================================================


def entropy_embed(x, order=3, delay=1):
    N = len(x)
    if order * delay > N:
        raise ValueError("Error: order * delay should be lower than x.size")
    if delay < 1:
        raise ValueError("Delay has to be at least 1.")
    if order < 2:
        raise ValueError("Order has to be at least 2.")
    Y = np.zeros((order, N - (order - 1) * delay))
    for i in range(order):
        Y[i] = x[i * delay : i * delay + Y.shape[1]]
    return Y.T


def entropy_app_samp_entropy(x, order, metric="chebyshev", approximate=True):
    _all_metrics = KDTree.valid_metrics
    if metric not in _all_metrics:
        raise ValueError(
            "The given metric (%s) is not valid. The valid "  # pylint: disable=consider-using-f-string
            "metric names are: %s" % (metric, _all_metrics)
        )
    phi = np.zeros(2)
    r = 0.2 * np.std(x, axis=-1, ddof=1)

    # compute phi(order, r)
    _emb_data1 = entropy_embed(x, order, 1)
    if approximate:
        emb_data1 = _emb_data1
    else:
        emb_data1 = _emb_data1[:-1]
    count1 = KDTree(emb_data1, metric=metric).query_radius(emb_data1, r, count_only=True).astype(np.float64)
    # compute phi(order + 1, r)
    emb_data2 = entropy_embed(x, order + 1, 1)
    count2 = KDTree(emb_data2, metric=metric).query_radius(emb_data2, r, count_only=True).astype(np.float64)
    if approximate:
        phi[0] = np.mean(np.log(count1 / emb_data1.shape[0]))
        phi[1] = np.mean(np.log(count2 / emb_data2.shape[0]))
    else:
        phi[0] = np.mean((count1 - 1) / (emb_data1.shape[0] - 1))
        phi[1] = np.mean((count2 - 1) / (emb_data2.shape[0] - 1))
    return phi


def entropy_app_entropy(x, order=2, metric="chebyshev"):
    phi = entropy_app_samp_entropy(x, order=order, metric=metric, approximate=True)
    return np.subtract(phi[0], phi[1])


def entropy_sample_entropy(x, order=2, metric="chebyshev"):
    x = np.asarray(x, dtype=np.float64)
    phi = entropy_app_samp_entropy(x, order=order, metric=metric, approximate=False)
    return -np.log(np.divide(phi[1], phi[0]))


# =============================================================================
# entro-py
# =============================================================================


def entro_py_sampen(x, dim, r, scale=True):
    return entro_py_entropy(x, dim, r, scale=scale)


def entro_py_cross_sampen(x1, x2, dim, r, scale=True):
    return entro_py_entropy([x1, x2], dim, r, scale)


def entro_py_fuzzyen(x, dim, r, n, scale=True):
    return entro_py_entropy(x, dim, r, n=n, scale=scale, remove_baseline=True)


def entro_py_cross_fuzzyen(x1, x2, dim, r, n, scale=True):
    return entro_py_entropy([x1, x2], dim, r, n, scale=scale, remove_baseline=True)


def entro_py_pattern_mat(x, m):
    x = np.asarray(x).ravel()
    if m == 1:
        return x
    else:
        N = len(x)
        patterns = np.zeros((m, N - m + 1))
        for i in range(m):
            patterns[i, :] = x[i : N - m + i + 1]
        return patterns


def entro_py_entropy(x, dim, r, n=1, scale=True, remove_baseline=False):
    fuzzy = remove_baseline
    cross = isinstance(x, list)
    N = len(x[0]) if cross else len(x)

    if scale:
        if cross:
            x = [entro_py_scale(np.copy(x[0])), entro_py_scale(np.copy(x[1]))]
        else:
            x = entro_py_scale(np.copy(x))

    phi = [0, 0]  # phi(m), phi(m+1)
    for j in [0, 1]:
        m = dim + j
        npat = N - dim  # https://github.com/ixjlyons/entro-py/pull/2/files
        if cross:
            #            patterns = [entro_py_pattern_mat(x[0], m), entro_py_pattern_mat(x[1], m)]
            patterns = [
                entro_py_pattern_mat(x[0], m)[:, :npat],
                entro_py_pattern_mat(x[1], m)[:, :npat],
            ]  # https://github.com/ixjlyons/entro-py/pull/2/files
        else:
            #            patterns = entro_py_pattern_mat(x, m)
            patterns = entro_py_pattern_mat(x, m)[:, :npat]

        if remove_baseline:
            if cross:
                patterns[0] = entro_py_remove_baseline(patterns[0], axis=0)
                patterns[1] = entro_py_remove_baseline(patterns[1], axis=0)
            else:
                patterns = entro_py_remove_baseline(patterns, axis=0)

        #        count = np.zeros(N-m)  # https://github.com/ixjlyons/entro-py/pull/2/files
        #        for i in range(N-m):  # https://github.com/ixjlyons/entro-py/pull/2/files
        count = np.zeros(npat)
        for i in range(npat):
            if cross:
                if m == 1:
                    sub = patterns[1][i]
                else:
                    sub = patterns[1][:, [i]]
                dist = np.max(np.abs(patterns[0] - sub), axis=0)
            else:
                if m == 1:
                    sub = patterns[i]
                else:
                    sub = patterns[:, [i]]
                dist = np.max(np.abs(patterns - sub), axis=0)

            if fuzzy:
                sim = np.exp(-np.power(dist, n) / r)
            else:
                sim = dist < r

            count[i] = np.sum(sim) - 1

        #        phi[j] = np.mean(count) / (N-m-1)
        # https://github.com/ixjlyons/entro-py/pull/2/files
        phi[j] = np.mean(count) / (N - dim - 1)

    return np.log(phi[0] / phi[1])


def entro_py_scale(x, axis=None):
    x = entro_py_remove_baseline(x, axis=axis)
    x /= np.std(x, ddof=1, axis=axis, keepdims=True)
    return x


def entro_py_remove_baseline(x, axis=None):
    x -= np.mean(x, axis=axis, keepdims=True)
    return x


# =============================================================================
# MultiscaleEntropy https://github.com/reatank/MultiscaleEntropy/blob/master/MultiscaleEntropy/mse.py
# =============================================================================


def MultiscaleEntropy_init_return_type(return_type):
    if return_type == "dict":
        return {}
    else:
        return []


def MultiscaleEntropy_check_type(x, num_type, name):
    if isinstance(x, num_type):
        tmp = [x]
    elif not isinstance(x, Iterable):
        raise ValueError(name + " should be a " + num_type.__name__ + " or an iterator of " + num_type.__name__)
    else:
        tmp = []
        for i in x:
            tmp.append(i)
            if not isinstance(i, num_type):
                raise ValueError(name + " should be a " + num_type.__name__ + " or an iterator of " + num_type.__name__)
    return tmp


# sum of seperate intervals of x
def MultiscaleEntropy_coarse_grain(x, scale_factor):
    x = np.array(x)
    x_len = len(x)
    if x_len % scale_factor:
        padded_len = (1 + int(x_len / scale_factor)) * scale_factor
    else:
        padded_len = x_len
    tmp_x = np.zeros(padded_len)
    tmp_x[:x_len] = x
    tmp_x = np.reshape(tmp_x, (int(padded_len / scale_factor), scale_factor))
    ans = np.reshape(np.sum(tmp_x, axis=1), (-1)) / scale_factor

    return ans


def MultiscaleEntropy_sample_entropy(x, m=[2], r=[0.15], sd=None, return_type="dict", safe_mode=False):
    """[Sample Entropy, the threshold will be r*sd]

    Arguments:
        x {[input signal]} -- [an iterator of numbers]

    Keyword Arguments:
        m {list} -- [m in sample entropy] (default: {[2]})
        r {list} -- [r in sample entropy] (default: {[0.15]})
        sd {number} -- [standard derivation of x, if None, will be calculated] (default: {None})
        return_type {str} -- [can be dict or list] (default: {'dict'})
        safe_mode {bool} -- [if set True, type checking will be skipped] (default: {False})

    Raises:
        ValueError -- [some values too big]

    Returns:
        [dict or list as return_type indicates] -- [if dict, nest as [scale_factor][m][r] for each value of m, r;
                                                    if list, nest as [i][j] for lengths of m, r]

    """
    # type checking
    if not safe_mode:
        m = MultiscaleEntropy_check_type(m, int, "m")
        r = MultiscaleEntropy_check_type(r, float, "r")
        if not (sd is None) and not isinstance(sd, (float, int)):
            raise ValueError("sd should be a number")
    try:
        x = np.array(x)
    except Exception as exc:
        raise ValueError("x should be a sequence of numbers") from exc
    # value checking
    if len(x) < max(m):
        raise ValueError("the max m is bigger than x's length")

    # initialization
    if sd is None:
        sd = np.sqrt(np.var(x))
    ans = MultiscaleEntropy_init_return_type(return_type)

    # calculation
    for i, rr in enumerate(r):
        threshold = rr * sd
        if return_type == "dict":
            ans[rr] = MultiscaleEntropy_init_return_type(return_type)
        else:
            ans.append(MultiscaleEntropy_init_return_type(return_type))
        count = {}
        tmp_m = []
        for mm in m:
            tmp_m.append(mm)
            tmp_m.append(mm + 1)
        tmp_m = list(set(tmp_m))
        for mm in tmp_m:
            count[mm] = 0

        for j in range(1, len(x) - min(m) + 1):
            cont = 0
            for inc in range(0, len(x) - j):
                if abs(x[inc] - x[j + inc]) < threshold:
                    cont += 1
                elif cont > 0:
                    for mm in tmp_m:
                        tmp = cont - mm + 1
                        count[mm] += tmp if tmp > 0 else 0
                    cont = 0
            if cont > 0:
                for mm in tmp_m:
                    tmp = cont - mm + 1
                    count[mm] += tmp if tmp > 0 else 0
        for mm in m:
            if count[mm + 1] == 0 or count[mm] == 0:
                t = len(x) - mm + 1
                tmp = -math.log(1 / (t * (t - 1)))
            else:
                tmp = -math.log(count[mm + 1] / count[mm])
            if return_type == "dict":
                ans[rr][mm] = tmp
            else:
                ans[i].append(tmp)
    return ans


def MultiscaleEntropy_mse(x, scale_factor=list(range(1, 21)), m=[2], r=[0.15], return_type="dict", safe_mode=False):
    """[Multiscale Entropy]

    Arguments:
        x {[input signal]} -- [an iterator of numbers]

    Keyword Arguments:
        scale_factor {list} -- [scale factors of coarse graining] (default: {[i for i in range(1,21)]})
        m {list} -- [m in sample entropy] (default: {[2]})
        r {list} -- [r in sample entropy] (default: {[0.15]})
        return_type {str} -- [can be dict or list] (default: {'dict'})
        safe_mode {bool} -- [if set True, type checking will be skipped] (default: {False})

    Raises:
        ValueError -- [some values too big]

    Returns:
        [dict or list as return_type indicates] -- [if dict, nest as [scale_factor][m][r] for each value of scale_factor, m, r;
                                                    if list nest as [i][j][k] for lengths of scale_factor, m, r]

    """
    # type checking
    if not safe_mode:
        m = MultiscaleEntropy_check_type(m, int, "m")
        r = MultiscaleEntropy_check_type(r, float, "r")
        scale_factor = MultiscaleEntropy_check_type(scale_factor, int, "scale_factor")
    try:
        x = np.array(x)
    except Exception as exc:
        raise ValueError("x should be a sequence of numbers") from exc
    # value checking
    if max(scale_factor) > len(x):
        raise ValueError("the max scale_factor is bigger than x's length")

    # calculation
    sd = np.sqrt(np.var(x))
    ms_en = MultiscaleEntropy_init_return_type(return_type)
    for s_f in scale_factor:
        y = MultiscaleEntropy_coarse_grain(x, s_f)
        if return_type == "dict":
            ms_en[s_f] = MultiscaleEntropy_sample_entropy(y, m, r, sd, "dict", True)
        else:
            ms_en.append(MultiscaleEntropy_sample_entropy(y, m, r, sd, "list", True))

    if return_type == "list":
        ms_en = [i[0] for i in ms_en]
        ms_en = [i[0] for i in ms_en]
    return ms_en<|MERGE_RESOLUTION|>--- conflicted
+++ resolved
@@ -39,15 +39,8 @@
     _, parameters = nk.fractal_dfa(signal, multifractal=True, q=mdfa_q)
     assert parameters["Fluctuations"].shape == (45, len(mdfa_q))
 
-<<<<<<< HEAD
-    assert np.allclose(nk.fractal_correlation(signal)[0], 0.7382138350901662, atol=0.0001)
-    assert np.allclose(
-        nk.fractal_correlation(signal, radius="nolds")[0], nolds.corr_dim(signal, 2), atol=0.01
-    )
-=======
     assert np.allclose(nk.fractal_correlation(signal)[0], 0.7382138350901658, atol=0.000001)
     assert np.allclose(nk.fractal_correlation(signal, radius="nolds")[0], nolds.corr_dim(signal, 2), atol=0.01)
->>>>>>> a192c0b4
 
 
 # =============================================================================

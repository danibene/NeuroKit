--- conflicted
+++ resolved
@@ -7,58 +7,22 @@
 import pandas as pd
 import scipy.stats
 
-<<<<<<< HEAD
-from ..complexity import (
-    complexity_lempelziv,
-    entropy_approximate,
-    entropy_fuzzy,
-    entropy_multiscale,
-    entropy_sample,
-    entropy_shannon,
-    fractal_correlation,
-    fractal_dfa,
-    fractal_higuchi,
-    fractal_katz,
-)
-from ..misc import NeuroKitWarning, find_consecutive, find_successive_intervals
-=======
 from ..complexity import (complexity_lempelziv, entropy_approximate,
                           entropy_fuzzy, entropy_multiscale, entropy_sample,
                           entropy_shannon, fractal_correlation, fractal_dfa,
                           fractal_higuchi, fractal_katz)
-from ..misc import NeuroKitWarning, find_consecutive
->>>>>>> 12556642
+from ..misc import NeuroKitWarning, find_consecutive, find_successive_intervals
 from ..signal import signal_zerocrossings
 from .hrv_utils import _hrv_get_rri, _hrv_sanitize_input
 
 
-<<<<<<< HEAD
 def hrv_nonlinear(data, rri_time=None, data_format="peaks", sampling_rate=1000, show=False, check_successive=True,
                   **kwargs):
-    """Computes nonlinear indices of Heart Rate Variability (HRV).
-    See `Pham et al. (2021) <https://www.mdpi.com/1424-8220/21/12/3998>`_ and
-    `Lau et al. (2021) <https://psyarxiv.com/f8k3x/>`_.
-    Parameters
-    ----------
-    data : dict, list or ndarray
-        If data format is peaks, Samples at which cardiac extrema (i.e., R-peaks, systolic peaks) occur.
-        Can be a list of indices or the output(s) of other functions such as ecg_peaks,
-        ppg_peaks, ecg_process or bio_process.
-        If data format is R-R intervals, list or ndarray of R-R intervals.
-    rri_time : list or ndarray, optional
-        Time points corresponding to R-R intervals, in seconds.
-    data_format : str, optional
-        If "peaks", the R-R intervals are computed with hrv_get_rri.
-        If "rri", the input is assumed to already be R-R intervals and they are not computed.
-=======
-def hrv_nonlinear(peaks, sampling_rate=1000, show=False, **kwargs):
     """**Computes nonlinear indices of Heart Rate Variability (HRV)**
-
     Non-linear indices include features derived from the *Poincaré plot*, as well as other
     :func:`.complexity` indices. Note that there exist many more complexity indices that are
     available in NeuroKit2 and that could be applied to HRV. The :func:`.hrv_nonlinear` function
     only includes the most commonly used indices.
-
     The **Poincaré plot** is a graphical representation of each NN interval plotted against its
     preceding NN interval. The ellipse that emerges is a visual quantification of the correlation
     between successive NN intervals.
@@ -146,187 +110,51 @@
 
     Parameters
     ----------
-    peaks : dict
-        Samples at which cardiac extrema (i.e., R-peaks, systolic peaks) occur.
+    data : dict, list or ndarray
+        If data format is peaks, Samples at which cardiac extrema (i.e., R-peaks, systolic peaks) occur.
         Can be a list of indices or the output(s) of other functions such as :func:`.ecg_peaks`,
         :func:`.ppg_peaks`, :func:`.ecg_process` or :func:`.bio_process`.
->>>>>>> 12556642
+        If data format is R-R intervals, list or ndarray of R-R intervals.
+    rri_time : list or ndarray, optional
+        Time points corresponding to R-R intervals, in seconds.
+    data_format : str, optional
+        If "peaks", the R-R intervals are computed with hrv_get_rri.
+        If "rri", the input is assumed to already be R-R intervals and they are not computed.
     sampling_rate : int, optional
         Sampling rate (Hz) of the continuous cardiac signal in which the peaks occur. Should be at
         least twice as high as the highest frequency in vhf. By default 1000.
     show : bool, optional
-<<<<<<< HEAD
-        If True, will return a Poincaré plot, a scattergram, which plots each RR interval against the
-        next successive one. The ellipse centers around the average RR interval. By default False.
+        If ``True``, will return a Poincaré plot, a scattergram, which plots each RR interval
+        against the next successive one. The ellipse centers around the average RR interval. By
+        default ``False``.
     check_successive: bool, optional
         If True, will remove non-successive differences based on whether the R-R intervals match the corresponding
         timepoints or if there are NaN values.
-=======
-        If ``True``, will return a Poincaré plot, a scattergram, which plots each RR interval
-        against the next successive one. The ellipse centers around the average RR interval. By
-        default ``False``.
->>>>>>> 12556642
     **kwargs
         Other arguments to be passed into :func:`.fractal_dfa` and :func:`.fractal_correlation`.
 
     Returns
     -------
     DataFrame
-<<<<<<< HEAD
-        Contains non-linear HRV metrics:
-        - **Characteristics of the Poincaré Plot Geometry**:
-            - **SD1**: SD1 is a measure of the spread of RR intervals on the Poincaré plot
-            perpendicular to the line of identity. It is an index of short-term RR interval
-            fluctuations, i.e., beat-to-beat variability. It is equivalent (although on another
-            scale) to RMSSD, and therefore it is redundant to report correlations with both
-            (Ciccone, 2017).
-            - **SD2**: SD2 is a measure of the spread of RR intervals on the Poincaré plot along the
-            line of identity. It is an index of long-term RR interval fluctuations.
-            - **SD1SD2**: the ratio between short and long term fluctuations of the RR intervals
-            (SD1 divided by SD2).
-            - **S**: Area of ellipse described by SD1 and SD2 (``pi * SD1 * SD2``). It is
-            proportional to *SD1SD2*.
-            - **CSI**: The Cardiac Sympathetic Index (Toichi, 1997), calculated by dividing the
-            longitudinal variability of the Poincaré plot (``4*SD2``) by its transverse variability (``4*SD1``).
-            - **CVI**: The Cardiac Vagal Index (Toichi, 1997), equal to the logarithm of the product of
-            longitudinal (``4*SD2``) and transverse variability (``4*SD1``).
-            - **CSI_Modified**: The modified CSI (Jeppesen, 2014) obtained by dividing the square of
-            the longitudinal variability by its transverse variability.
-        - **Indices of Heart Rate Asymmetry (HRA), i.e., asymmetry of the Poincaré plot** (Yan, 2017):
-            - **GI**: Guzik's Index, defined as the distance of points above line of identity (LI)
-            to LI divided by the distance of all points in Poincaré plot to LI except those that
-            are located on LI.
-            - **SI**: Slope Index, defined as the phase angle of points above LI divided by the
-            phase angle of all points in Poincaré plot except those that are located on LI.
-            - **AI**: Area Index, defined as the cumulative area of the sectors corresponding to
-            the points that are located above LI divided by the cumulative area of sectors
-            corresponding to all points in the Poincaré plot except those that are located on LI.
-            - **PI**: Porta's Index, defined as the number of points below LI divided by the total
-            number of points in Poincaré plot except those that are located on LI.
-            - **SD1d** and **SD1a**: short-term variance of contributions of decelerations
-            (prolongations of RR intervals) and accelerations (shortenings of RR intervals),
-            respectively (Piskorski,  2011).
-            - **C1d** and **C1a**: the contributions of heart rate decelerations and accelerations
-            to short-term HRV, respectively (Piskorski,  2011).
-            - **SD2d** and **SD2a**: long-term variance of contributions of decelerations
-            (prolongations of RR intervals) and accelerations (shortenings of RR intervals),
-            respectively (Piskorski,  2011).
-            - **C2d** and **C2a**: the contributions of heart rate decelerations and accelerations
-            to long-term HRV, respectively (Piskorski,  2011).
-            - **SDNNd** and **SDNNa**: total variance of contributions of decelerations
-            (prolongations of RR intervals) and accelerations (shortenings of RR intervals),
-            respectively (Piskorski,  2011).
-            - **Cd** and **Ca**: the total contributions of heart rate decelerations and
-            accelerations to HRV.
-        - **Indices of Heart Rate Fragmentation** (Costa, 2017):
-            - **PIP**: Percentage of inflection points of the RR intervals series.
-            - **IALS**: Inverse of the average length of the acceleration/deceleration segments.
-            - **PSS**: Percentage of short segments.
-            - **PAS**: IPercentage of NN intervals in alternation segments.
-        - **Indices of Complexity**:
-            - **ApEn**: The approximate entropy measure of HRV, calculated by `entropy_approximate()`.
-            - **SampEn**: The sample entropy measure of HRV, calculated by `entropy_sample()`.
-            - **ShanEn**: The Shannon entropy measure of HRV, calculated by `entropy_shannon()`.
-            - **FuzzyEn**: The fuzzy entropy measure of HRV, calculated by `entropy_fuzzy()`.
-            - **MSE**: The multiscale entropy measure of HRV, calculated by `entropy_multiscale()`.
-            - **CMSE**: The composite multiscale entropy measure of HRV, calculated by `entropy_multiscale()`.
-            - **RCMSE**: The refined composite multiscale entropy measure of HRV, calculated by `entropy_multiscale()`.
-            - **CD**: The Correlation Dimension of the HR signal, calculated by `fractal_correlation()`.
-            - **HFD**: The Higuchi's Fractal Dimension of the HR signal, calculated by `fractal_higuchi()`.
-            kmax is set to "default".
-            - **KFD**: The Katz's Fractal Dimension of the HR signal, calculated by `fractal_katz()`.
-            - **LZC**: The Lempel-Ziv complexity of the HR signal, calculated by `fractal_lempelziv()`.
-            - **DFA_alpha1**: The monofractal detrended fluctuation analysis of the HR signal corresponding
-            to short-term correlations, calculated by `fractal_dfa()`.
-            - **DFA_alpha2**: The monofractal detrended fluctuation analysis of the HR signal corresponding
-            to long-term correlations, calculated by `fractal_dfa()`.
-            - **DFA_alpha1_ExpRange**: The multifractal detrended fluctuation analysis of the HR signal
-            corresponding to short-term correlations, calculated by `fractal_dfa()`. ExpRange is the range of
-            singularity exponents, correspoinding to the width of the singularity spectrum.
-            - **DFA_alpha2_ExpRange**: The multifractal detrended fluctuation analysis of the HR signal
-            corresponding to long-term correlations, calculated by `fractal_dfa()`. ExpRange is the range of
-            singularity exponents, correspoinding to the width of the singularity spectrum.
-            - **DFA_alpha1_ExpMean**: Multifractal DFA. ExpMean is the mean of singularity exponents.
-            - **DFA_alpha2_ExpMean**: Multifractal DFA. ExpMean is the mean of singularity exponents.
-            - **DFA_alpha1_DimRange**: The multifractal detrended fluctuation analysis of the HR signal
-            corresponding to short-term correlations, calculated by `fractal_dfa()`. DimRange is the range of
-            singularity dimensions, correspoinding to the height of the singularity spectrum.
-            - **DFA_alpha2_DimRange**: The multifractal detrended fluctuation analysis of the HR signal
-            corresponding to long-term correlations, calculated by `fractal_dfa()`. DimRange is the range of
-            singularity dimensions, correspoinding to the height of the singularity spectrum.
-            - **DFA_alpha1_DimMean**: Multifractal DFA. Dimmean is the mean of singularity dimensions.
-            - **DFA_alpha2_DimMean**: Multifractal DFA. Dimmean is the mean of singularity dimensions.
-=======
         Contains non-linear HRV metrics.
-
->>>>>>> 12556642
     See Also
     --------
     ecg_peaks, ppg_peaks, hrv_frequency, hrv_time, hrv_summary
     Examples
     --------
-<<<<<<< HEAD
-    >>> import neurokit2 as nk
-    >>>
-    >>> # Download data
-    >>> data = nk.data("bio_resting_5min_100hz")
-    >>>
-    >>> # Find peaks
-    >>> peaks, info = nk.ecg_peaks(data["ECG"], sampling_rate=100)
-    >>>
-    >>> # Compute HRV indices
-    >>> hrv = nk.hrv_nonlinear(peaks, sampling_rate=100, show=True)
-    >>> hrv #doctest: +SKIP
-    References
-    ----------
-    - Pham, T., Lau, Z. J., Chen, S. H., & Makowski, D. (2021). Heart Rate Variability in Psychology:
-    A Review of HRV Indices and an Analysis Tutorial. Sensors, 21(12), 3998.
-    - Yan, C., Li, P., Ji, L., Yao, L., Karmakar, C., & Liu, C. (2017). Area asymmetry of heart
-    rate variability signal. Biomedical engineering online, 16(1), 112.
-    - Ciccone, A. B., Siedlik, J. A., Wecht, J. M., Deckert, J. A., Nguyen, N. D., & Weir, J. P.
-    (2017). Reminder: RMSSD and SD1 are identical heart rate variability metrics. Muscle & nerve,
-    56(4), 674-678.
-    - Shaffer, F., & Ginsberg, J. P. (2017). An overview of heart rate variability metrics and norms.
-    Frontiers in public health, 5, 258.
-    - Costa, M. D., Davis, R. B., & Goldberger, A. L. (2017). Heart rate fragmentation: a new
-    approach to the analysis of cardiac interbeat interval dynamics. Front. Physiol. 8, 255 (2017).
-    - Jeppesen, J., Beniczky, S., Johansen, P., Sidenius, P., & Fuglsang-Frederiksen, A. (2014).
-    Using Lorenz plot and Cardiac Sympathetic Index of heart rate variability for detecting seizures
-    for patients with epilepsy. In 2014 36th Annual International Conference of the IEEE Engineering
-    in Medicine and Biology Society (pp. 4563-4566). IEEE.
-    - Piskorski, J., & Guzik, P. (2011). Asymmetric properties of long-term and total heart rate
-    variability. Medical & biological engineering & computing, 49(11), 1289-1297.
-    - Stein, P. K. (2002). Assessing heart rate variability from real-world Holter reports. Cardiac
-    electrophysiology review, 6(3), 239-244.
-    - Brennan, M. et al. (2001). Do Existing Measures of Poincaré Plot Geometry Reflect Nonlinear
-    Features of Heart Rate Variability?. IEEE Transactions on Biomedical Engineering, 48(11), 1342-1347.
-    - Toichi, M., Sugiura, T., Murai, T., & Sengoku, A. (1997). A new method of assessing cardiac
-    autonomic function and its comparison with spectral analysis and coefficient of variation of R–R
-    interval. Journal of the autonomic nervous system, 62(1-2), 79-84.
-    - Acharya, R. U., Lim, C. M., & Joseph, P. (2002). Heart rate variability analysis using
-    correlation dimension and detrended fluctuation analysis. Itbm-Rbm, 23(6), 333-339.
-=======
     .. ipython:: python
-
       import neurokit2 as nk
-
       # Download data
       data = nk.data("bio_resting_5min_100hz")
-
       # Find peaks
       peaks, info = nk.ecg_peaks(data["ECG"], sampling_rate=100)
-
       # Compute HRV indices
       @savefig p_hrv_nonlinear1.png scale=100%
       hrv = nk.hrv_nonlinear(peaks, sampling_rate=100, show=True)
       @suppress
       plt.close()
-
     .. ipython:: python
-
       hrv
-
-
     References
     ----------
     * Pham, T., Lau, Z. J., Chen, S. H., & Makowski, D. (2021). Heart Rate Variability in
@@ -357,8 +185,6 @@
       R-R interval. Journal of the autonomic nervous system, 62(1-2), 79-84.
     * Acharya, R. U., Lim, C. M., & Joseph, P. (2002). Heart rate variability analysis using
       correlation dimension and detrended fluctuation analysis. Itbm-Rbm, 23(6), 333-339.
-
->>>>>>> 12556642
     """
 
     if data_format == "peaks":
@@ -372,19 +198,7 @@
         rri, _ = _hrv_get_rri(peaks, sampling_rate=sampling_rate, interpolate=False)
     else:
         rri = np.array(data)
-
-    # Initialize empty container for results
-    out = {}
-
-    # Poincaré features (SD1, SD2, etc.)
-    out = _hrv_nonlinear_poincare(rri, out, rri_time=rri_time, check_successive=check_successive)
-
-    # Heart Rate Fragmentation
-    out = _hrv_nonlinear_fragmentation(rri, out, rri_time=rri_time, check_successive=check_successive)
-
-    # Heart Rate Asymmetry
-    out = _hrv_nonlinear_poincare_hra(rri, out, rri_time=rri_time, check_successive=check_successive)
-
+        
     if rri_time is None:
         # Compute the timestamps of the R-R intervals in seconds
         rri_time = np.nancumsum(rri / 1000)
@@ -393,6 +207,18 @@
     rri_time = rri_time[~np.isnan(rri)]
     # Remove the NaN R-R intervals
     rri = rri[~np.isnan(rri)]
+
+    # Initialize empty container for results
+    out = {}
+
+    # Poincaré features (SD1, SD2, etc.)
+    out = _hrv_nonlinear_poincare(rri, out, rri_time=rri_time, check_successive=check_successive)
+
+    # Heart Rate Fragmentation
+    out = _hrv_nonlinear_fragmentation(rri, out, rri_time=rri_time, check_successive=check_successive)
+
+    # Heart Rate Asymmetry
+    out = _hrv_nonlinear_poincare_hra(rri, out, rri_time=rri_time, check_successive=check_successive)
 
     # DFA
     out = _hrv_dfa(rri_time, rri, out, **kwargs)

--- conflicted
+++ resolved
@@ -8,7 +8,6 @@
     signal,
     sampling_rate=1000,
     method="welch",
-<<<<<<< HEAD
     show=False,
     normalization=True,
     min_frequency=0,
@@ -19,16 +18,6 @@
     order_criteria="KIC",
     order_corrected=True,
     **kwargs
-=======
-    show=True,
-    min_frequency=0,
-    max_frequency=np.inf,
-    window=None,
-    ar_order=15,
-    order_criteria="KIC",
-    order_corrected=True,
-    burg_norm=True,
->>>>>>> 38e8c086
 ):
     """Compute the Power Spectral Density (PSD).
 
@@ -92,17 +81,12 @@
     # MNE
     if method.lower() in ["multitapers", "mne"]:
         frequency, power = _signal_psd_multitaper(
-<<<<<<< HEAD
                 signal,
                 sampling_rate=sampling_rate,
                 min_frequency=min_frequency,
                 max_frequency=max_frequency,
                 normalization=normalization
                 )
-=======
-            signal, sampling_rate=sampling_rate, min_frequency=min_frequency, max_frequency=max_frequency
-        )
->>>>>>> 38e8c086
 
     else:
         # Define window length
@@ -125,7 +109,6 @@
 
         # Welch (Scipy)
         if method.lower() in ["welch"]:
-<<<<<<< HEAD
             frequency, power = _signal_psd_welch(
                     signal,
                     sampling_rate=sampling_rate,
@@ -143,23 +126,11 @@
                     min_frequency=min_frequency,
                     max_frequency=max_frequency,
                     normalization=normalization
-=======
-            frequency, power = _signal_psd_welch(signal, sampling_rate=sampling_rate, nperseg=nperseg)
-        # Lombscargle (Scipy)
-        elif method.lower() in ["lombscargle", "lomb"]:
-            frequency, power = _signal_psd_lomb(
-                signal,
-                sampling_rate=sampling_rate,
-                nperseg=nperseg,
-                min_frequency=min_frequency,
-                max_frequency=max_frequency,
->>>>>>> 38e8c086
             )
 
         # BURG
         elif method.lower() in ["burg", "pburg", "spectrum"]:
             frequency, power = _signal_psd_burg(
-<<<<<<< HEAD
                     signal,
                     sampling_rate=sampling_rate,
                     order=ar_order,
@@ -168,16 +139,6 @@
                     side="one-sided",
                     normalization=normalization,
                     nperseg=nperseg
-=======
-                signal,
-                sampling_rate=sampling_rate,
-                order=ar_order,
-                criteria=order_criteria,
-                corrected=order_corrected,
-                side="one-sided",
-                norm=burg_norm,
-                nperseg=nperseg,
->>>>>>> 38e8c086
             )
 
     # Store results
@@ -197,13 +158,10 @@
 # =============================================================================
 # Multitaper method
 # =============================================================================
-<<<<<<< HEAD
+
 def _signal_psd_multitaper(
     signal, sampling_rate=1000, min_frequency=0, max_frequency=np.inf, normalization=True
 ):
-=======
-def _signal_psd_multitaper(signal, sampling_rate=1000, min_frequency=0, max_frequency=np.inf):
->>>>>>> 38e8c086
     try:
         import mne
 
@@ -232,7 +190,6 @@
 # =============================================================================
 
 
-<<<<<<< HEAD
 def _signal_psd_welch(
     signal, sampling_rate=1000, nperseg=None, window_type='hann', normalization=True, **kwargs
 ):
@@ -240,9 +197,6 @@
         nfft = int(nperseg*2)
     else:
         nfft = None
-=======
-def _signal_psd_welch(signal, sampling_rate=1000, nperseg=None):
->>>>>>> 38e8c086
 
     frequency, power = scipy.signal.welch(
         signal,
@@ -266,13 +220,9 @@
 # =============================================================================
 
 
-<<<<<<< HEAD
 def _signal_psd_lomb(
     signal, sampling_rate=1000, nperseg=None, min_frequency=0, max_frequency=np.inf, normalization=True
 ):
-=======
-def _signal_psd_lomb(signal, sampling_rate=1000, nperseg=None, min_frequency=0, max_frequency=np.inf):
->>>>>>> 38e8c086
 
 #    nfft = int(nperseg * 2)
 #    if max_frequency == np.inf:
@@ -312,13 +262,9 @@
 # =============================================================================
 
 
-<<<<<<< HEAD
-def _signal_psd_burg(signal, sampling_rate=1000, order=16, criteria="KIC", corrected=True, side="one-sided", normalization=True, nperseg=None):
-=======
 def _signal_psd_burg(
-    signal, sampling_rate=1000, order=15, criteria="KIC", corrected=True, side="one-sided", norm=True, nperseg=None
+    signal, sampling_rate=1000, order=16, criteria="KIC", corrected=True, side="one-sided", normalization=True, nperseg=None
 ):
->>>>>>> 38e8c086
 
     nfft = int(nperseg * 2)
     ar, rho, ref = _signal_arma_burg(signal, order=order, criteria=criteria, corrected=corrected, side=side)
@@ -352,12 +298,9 @@
     return frequency, power
 
 
-<<<<<<< HEAD
 
 def _signal_arma_burg(signal, order=16, criteria="KIC", corrected=True, side="one-sided"):
-=======
-def _signal_arma_burg(signal, order=15, criteria="KIC", corrected=True, side="one-sided", norm=True):
->>>>>>> 38e8c086
+
 
     # Sanitize order and signal
     if order <= 0.0:
@@ -492,11 +435,8 @@
     return residual
 
 
-<<<<<<< HEAD
 def _signal_psd_from_arma(ar=None, ma=None, rho=1., sampling_rate=1000, nfft=None, side="one-sided"):
-=======
-def _signal_psd_from_arma(ar=None, ma=None, rho=1.0, sampling_rate=1000, nfft=None, side="one-sided", norm=False):
->>>>>>> 38e8c086
+
 
     if ar is None and ma is None:
         raise ValueError("Either AR or MA model must be provided")

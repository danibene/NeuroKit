"""Submodule for NeuroKit."""

from ._warnings import NeuroKitWarning
from .check_type import check_type
from .copyfunction import copyfunction
from .expspace import expspace
from .find_closest import find_closest
from .find_consecutive import find_consecutive
from .find_groups import find_groups
from .find_outliers import find_outliers
from .find_plateau import find_plateau
from .intervals_to_peaks import intervals_to_peaks
from .listify import listify
from .parallel_run import parallel_run
from .replace import replace
from .type_converters import as_vector
from .find_successive_intervals import find_successive_intervals

__all__ = [
    "listify",
    "find_closest",
    "find_consecutive",
    "find_groups",
    "as_vector",
    "expspace",
    "replace",
    "NeuroKitWarning",
    "check_type",
    "find_outliers",
    "intervals_to_peaks",
    "parallel_run",
    "find_plateau",
<<<<<<< HEAD
    "find_successive_intervals"
=======
    "copyfunction",
>>>>>>> 12556642
]<|MERGE_RESOLUTION|>--- conflicted
+++ resolved
@@ -30,9 +30,6 @@
     "intervals_to_peaks",
     "parallel_run",
     "find_plateau",
-<<<<<<< HEAD
-    "find_successive_intervals"
-=======
+    "find_successive_intervals",
     "copyfunction",
->>>>>>> 12556642
 ]
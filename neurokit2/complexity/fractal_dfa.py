--- conflicted
+++ resolved
@@ -39,19 +39,11 @@
         If true, compute Multifractal Detrended Fluctuation Analysis (MFDFA), in which case the argument
         ``q`` is taken into account.
     q : list
-<<<<<<< HEAD
         The sequence of multifractal parameters when ``multifractal=True``. Must be a sequence between -10
         and 10 (nota that zero will be removed, since the code does not converge there). Setting
         q = 2 (default) gives a result close to a standard DFA. For instance, Ihlen (2012) usese ``
         q=[-5, -3, -1, 0, 1, 3, 5]``. In general, positive q moments amplify the contribution of fractal
-        components with larger amplitude and negative q moments amplify the contribution of fractal components
-        with smaller amplitude (Kantelhardt et al., 2002)
-=======
-        The sequence of fractal exponents when ``multifractal=True``. Must be a sequence between -10
-        and 10 (note that zero will be removed, since the code does not converge there). Setting
-        q = 2 (default) gives a result of a standard DFA. For instance, Ihlen (2012) uses ``
-        q=[-5, -3, -1, 0, 1, 3, 5]``.
->>>>>>> 39e5baec
+        components with larger amplitude and negative q moments amplify the contribution of fractal with smaller amplitude (Kantelhardt et al., 2002)
     show : bool
         Visualise the trend between the window size and the fluctuations.
 
